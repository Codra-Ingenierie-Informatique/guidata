# -*- coding: utf-8 -*-
#
# Copyright © 2009-2010 CEA
# Pierre Raybaut
# Licensed under the terms of the CECILL License
# (see guidata/__init__.py for details)

"""
Dialog boxes used to edit data sets:
    DataSetEditDialog
    DataSetGroupEditDialog
    DataSetShowDialog
    
...and layouts:
    GroupItem
    DataSetEditLayout
    DataSetShowLayout
"""

try:
    # PyQt4 4.3.3 on Windows (static DLLs) with py2exe installed:
    # -> pythoncom must be imported first, otherwise py2exe's boot_com_servers
    #    will raise an exception ("Unable to load DLL [...]") when calling any
    #    of the QFileDialog static methods (getOpenFileName, ...)
    import pythoncom
except ImportError:
    pass

from PyQt4.QtGui import (QDialog, QFileDialog, QMessageBox, QDialogButtonBox,
                         QVBoxLayout, QGridLayout, QLabel, QSpacerItem, QColor,
                         QTabWidget, QWidget, QIcon, QApplication, QPainter,
                         QPicture, QBrush, QGroupBox, QPushButton)

from PyQt4.QtCore import SIGNAL, SLOT, Qt, QRect

from guidata.configtools import get_icon
from guidata.config import _

from qtitemwidgets import (LineEditWidget, TextEditWidget, CheckBoxWidget,
                           ColorWidget, FileWidget, DirectoryWidget,
                           ChoiceWidget, MultipleChoiceWidget, FloatArrayWidget,
                           GroupWidget, AbstractDataSetWidget, ButtonWidget,
                           TabGroupWidget, DateWidget, DateTimeWidget)
from guidata.dataset.datatypes import (BeginGroup, EndGroup, GroupItem,
                                       TabGroupItem)


class DataSetEditDialog(QDialog):
    """
    Dialog box for DataSet editing
    """
    def __init__(self, instance, icon='', parent=None, apply=None):
        QDialog.__init__(self, parent)
        self.apply_func = apply
        self.layout = QVBoxLayout()
        if instance.get_comment():
            label = QLabel(instance.get_comment())
            label.setWordWrap(True)
            self.layout.addWidget(label)
        self.instance = instance
        self.edit_layout = [  ]

        self.setup_instance( instance )

        if apply is not None:
            apply_button = QDialogButtonBox.Apply
        else:
            apply_button = QDialogButtonBox.NoButton
        bbox = QDialogButtonBox(QDialogButtonBox.Ok | QDialogButtonBox.Cancel
                                | apply_button )
        self.bbox = bbox
        self.connect(bbox, SIGNAL("accepted()"), SLOT("accept()"))
        self.connect(bbox, SIGNAL("rejected()"), SLOT("reject()"))
        self.connect(bbox, SIGNAL("clicked(QAbstractButton*)"), self.button_clicked)
        self.layout.addWidget(bbox)
        
        self.setLayout(self.layout)
        
        if parent is None:
            if not isinstance(icon, QIcon):
                icon = get_icon(icon, default="guidata.png")
            self.setWindowIcon(icon)
        
        self.setModal(True)
        self.setWindowTitle(instance.get_title())

    def button_clicked(self, button):
        role = self.bbox.buttonRole(button)
        if role==QDialogButtonBox.ApplyRole and self.apply_func is not None:
            if self.check():
                for edl in self.edit_layout:
                    edl.accept_changes()
                self.apply_func(self.instance)
    
    def setup_instance(self, instance):
        """Construct main layout"""
        grid = QGridLayout()
        grid.setAlignment(Qt.AlignTop)
        self.layout.addLayout(grid)
        self.edit_layout.append( self.layout_factory( instance, grid) )
        
    def layout_factory(self, instance, grid ):
        """A factory method that produces instances of DataSetEditLayout
        
        or derived classes (see DataSetShowDialog)
        """
        return DataSetEditLayout( self, instance, grid )

    def child_title(self, item):
        """Return data item title combined with QApplication title"""
        app_name = QApplication.applicationName()
        if not app_name:
            app_name = self.instance.get_title()
        return "%s - %s" % ( app_name, item.label() )

    def check(self):
        is_ok = True
        for edl in self.edit_layout:
            if not edl.check_all_values():
                is_ok = False
        if not is_ok:
            QMessageBox.warning(self, self.instance.get_title(),
                                _("Some required entries are incorrect")+".\n",
                                _("Please check highlighted fields."))
            return False
        return True

    def accept(self):
        """Validate inputs"""
        if self.check():
            for edl in self.edit_layout:
                edl.accept_changes()
            QDialog.accept(self)


class DataSetGroupEditDialog(DataSetEditDialog):
    """
    Tabbed dialog box for DataSet editing
    """
    def setup_instance(self, instance):
        """Re-implement DataSetEditDialog method"""
        from guidata.dataset.datatypes import DataSetGroup
        assert isinstance(instance, DataSetGroup)
        tabs = QTabWidget()
#        tabs.setUsesScrollButtons(False)
        self.layout.addWidget(tabs)
        for dataset in instance.datasets:
            layout = QVBoxLayout()
            layout.setAlignment(Qt.AlignTop)
            if dataset.get_comment():
                label = QLabel(dataset.get_comment())
                label.setWordWrap(True)
                layout.addWidget(label)
            grid = QGridLayout()
            self.edit_layout.append( self.layout_factory(dataset, grid) )
            layout.addLayout(grid)
            page = QWidget()
            page.setLayout(layout)
            if dataset.get_icon():
                tabs.addTab( page, get_icon(dataset.get_icon()),
                             dataset.get_title() )
            else:
                tabs.addTab( page, dataset.get_title() )



class DataSetEditLayout(object):
    """
    Layout in which data item widgets are placed
    """
    _widget_factory = {}

    @classmethod
    def register(cls, item_type, factory):
        """Register a factory for a new item_type"""
        cls._widget_factory[item_type] = factory

    def __init__(self, parent, instance, layout, items=None, first_line=0):
        self.parent = parent
        self.instance = instance
        self.layout = layout
        self.first_line = first_line
        self.widgets = []
        self.linenos = {} # prochaine ligne à remplir par colonne
        self.items_pos = {}
        if not items:
            items = self.instance._items
        items = self.transform_items( items )
        self.setup_layout( items )

    def transform_items(self, items):
        """
        Handle group of items: transform items into a GroupItem instance
        if they are located between BeginGroup and EndGroup
        """
        item_lists = [ [] ]
        for item in items:
            if isinstance(item, BeginGroup):
                item = item.get_group()
                item_lists[-1].append(item)
                item_lists.append( item.group )
            elif isinstance(item, EndGroup):
                item_lists.pop()
            else:
                item_lists[-1].append(item)
        assert len(item_lists)==1
        return item_lists[-1]

    def check_all_values(self):
        """Check input of all widgets"""
        for widget in self.widgets:
            if widget.is_active() and not widget.check():
                return False
        return True
    
    def accept_changes(self):
        """Accept changes made to widget inputs"""
        for widget in self.widgets:
            if widget.is_active():
                widget.set()

    def setup_layout(self, items):
        """Place items on layout"""
        def last_col(col, span):
            """Return last column (which depends on column span)"""
            if not span:
                return col
            else:
                return col+span-1
        colmax = max( [ last_col(item.get_prop("display", "col"),
                                 item.get_prop("display", "colspan"))
                        for item in items ] )
        self.items_pos = {}
        line = self.first_line - 1
        last_item = [-1, 0, colmax ]
        for item in items:
            beg = item.get_prop("display", "col")
            span = item.get_prop("display", "colspan")
            if span is None:
                span = colmax - beg + 1
            if beg <= last_item[1]:
                # on passe à la ligne si la colonne de debut de cet item
                #  est avant la colonne de debut de l'item précédent
                line += 1
            else:
                last_item[2] = beg-last_item[1]
            last_item = [line, beg, span]
            self.items_pos[item] = last_item

        for item in items:
            hide = item.get_prop_value("display", self.instance, "hide", False)
            if hide:
                continue
            widget = self.build_widget(item)
            self.add_row( widget )

        self.refresh_widgets()

    def build_widget(self, item):
        factory = self._widget_factory[type(item)]
        widget = factory( item.bind(self.instance), self )
        self.widgets.append( widget )
        return widget

    def add_row(self, widget):
        """Add widget to row"""
        item = widget.item
        line, col, span = self.items_pos[item.item]
        if col > 0:
            self.layout.addItem( QSpacerItem(20, 1) , line, col*3-1 )
            
        widget.place_on_grid( self.layout, line, col*3, col*3 + 1, 1, 3*span-2)
        try:
            widget.get()
        except Exception:
            print "Error building item :", item.item._name
            raise

    def refresh_widgets(self):
        """Refresh the status of all widgets"""
        for widget in self.widgets:
            widget.set_state()

    def update_widgets(self):
        """Refresh the content of all widgets"""
        for widget in self.widgets:
            widget.get()
        


# Enregistrement des correspondances avec les widgets
from guidata.dataset.dataitems import (FloatItem, StringItem, TextItem, IntItem,
                BoolItem, ColorItem, FileOpenItem, FilesOpenItem, FileSaveItem,
                DirectoryItem, ChoiceItem, ImageChoiceItem, MultipleChoiceItem,
                FloatArrayItem, ButtonItem, DateItem, DateTimeItem, DictItem)

DataSetEditLayout.register(GroupItem, GroupWidget)
DataSetEditLayout.register(TabGroupItem, TabGroupWidget)
DataSetEditLayout.register(FloatItem, LineEditWidget)
DataSetEditLayout.register(StringItem, LineEditWidget)
DataSetEditLayout.register(TextItem, TextEditWidget)
DataSetEditLayout.register(IntItem, LineEditWidget)
DataSetEditLayout.register(BoolItem, CheckBoxWidget)
DataSetEditLayout.register(DateItem, DateWidget)
DataSetEditLayout.register(DateTimeItem, DateTimeWidget)
DataSetEditLayout.register(ColorItem, ColorWidget)
DataSetEditLayout.register(FileOpenItem, lambda item,
                parent: FileWidget(item, parent, QFileDialog.getOpenFileName) )
DataSetEditLayout.register(FilesOpenItem, lambda item,
                parent: FileWidget(item, parent, QFileDialog.getOpenFileNames) )
DataSetEditLayout.register(FileSaveItem, lambda item,
                parent: FileWidget(item, parent, QFileDialog.getSaveFileName) )
DataSetEditLayout.register(DirectoryItem, DirectoryWidget)
DataSetEditLayout.register(ChoiceItem, ChoiceWidget)
DataSetEditLayout.register(ImageChoiceItem, ChoiceWidget)
DataSetEditLayout.register(MultipleChoiceItem, MultipleChoiceWidget)
DataSetEditLayout.register(FloatArrayItem, FloatArrayWidget)
DataSetEditLayout.register(ButtonItem, ButtonWidget)
DataSetEditLayout.register(DictItem, ButtonWidget)


LABEL_CSS = """
QLabel { font-weight: bold; color: blue }
QLabel:disabled { font-weight: bold; color: grey }
"""

class DataSetShowWidget(AbstractDataSetWidget):
    """Read-only base widget"""
    def __init__(self, item, parent_layout):
        AbstractDataSetWidget.__init__(self, item, parent_layout)
        self.group = QLabel()
        self.group.setWordWrap(True)
        self.group.setToolTip(item.get_help())
        self.group.setStyleSheet( LABEL_CSS )
        self.group.setTextInteractionFlags(Qt.TextSelectableByMouse)
        #self.group.setEnabled(False)

    def get(self):
        """Re-implement AbstractDataSetWidget method"""
        self.set_state()
        text = self.display_value()
        self.group.setText(text)

    def set(self):
        """Read only..."""
        pass

    def display_value(self):
        """Return a unicode representation of the item's value
        obeying 'display' or 'repr' properties
        """
        value = self.item.get()
        repval = self.item.get_prop_value("display", "repr", None)
        if repval is not None:
            return repval
        else:
            fmt = self.item.get_prop_value("display", "format", u"%s")
<<<<<<< HEAD
            func = self.item.get_prop_value("display", "func", lambda x:x)
            if isinstance(fmt, basestring):
=======

            if callable(fmt) and value is not None:
                return fmt(value)
            elif isinstance(fmt, basestring):
>>>>>>> 49c289ec
                fmt = unicode(fmt)

            if value is not None:
                text = fmt % (func(value), )
            else:
                text = u""
            return text


class DataSetShowLayout(DataSetEditLayout):
    """Read-only layout"""
    _widget_factory = {}

class DataSetShowDialog(DataSetEditDialog):
    """Read-only dialog box"""
    def layout_factory(self, instance, grid ):
        """Re-implement DataSetEditDialog method"""
        return DataSetShowLayout( self, instance, grid )

class ShowColorWidget(DataSetShowWidget):
    """Read-only base widget"""
    def __init__(self, item, parent_layout):
        DataSetShowWidget.__init__(self, item, parent_layout)
        self.picture = None
        
    def get(self):
        """Re-implement AbstractDataSetWidget method"""
        value = self.item.get()
        if value is not None:
            color = QColor(value)
            self.picture = QPicture()
            painter = QPainter()
            painter.begin(self.picture)
            painter.fillRect(QRect(0, 0, 60, 20), QBrush(color))
            painter.end()
            self.group.setPicture(self.picture)

class ShowFloatArrayWidget(DataSetShowWidget):
    """Represents a read-only view of an array"""
    def get(self):
        """Re-implement AbstractDataSetWidget method"""
        self.set_state()
        value = self.item.get()
        if value is not None:
            self.group.setText(u"~= %f [%f .. %f]" \
                               % (value.mean(), value.min(), value.max()))

class ShowChoiceWidget(DataSetShowWidget):
    """Represents a read-only view of a ChoiceItem"""
    def get(self):
        """Re-implement AbstractDataSetWidget method"""
        value = self.item.get()
        self.set_state()
        if value is not None:
            choices = self.item.get_prop_value("data", "choices")
            #print "ShowChoiceWidget:", choices, value
            for choice in choices:
                if choice[0] == value:
                    self.group.setText( unicode(choice[1]) )
                    return
            text = self.display_value()
            self.group.setText( text )

DataSetShowLayout.register(GroupItem, GroupWidget)
DataSetShowLayout.register(TabGroupItem, TabGroupWidget)
DataSetShowLayout.register(FloatItem, DataSetShowWidget)
DataSetShowLayout.register(StringItem, DataSetShowWidget)
DataSetShowLayout.register(TextItem, DataSetShowWidget)
DataSetShowLayout.register(IntItem, DataSetShowWidget)
DataSetShowLayout.register(BoolItem, DataSetShowWidget)
DataSetShowLayout.register(DateItem, DataSetShowWidget)
DataSetShowLayout.register(DateTimeItem, DataSetShowWidget)
DataSetShowLayout.register(ColorItem, ShowColorWidget)
DataSetShowLayout.register(FileOpenItem, DataSetShowWidget )
DataSetShowLayout.register(FilesOpenItem, DataSetShowWidget )
DataSetShowLayout.register(FileSaveItem, DataSetShowWidget )
DataSetShowLayout.register(DirectoryItem, DataSetShowWidget)
DataSetShowLayout.register(ChoiceItem, ShowChoiceWidget)
DataSetShowLayout.register(ImageChoiceItem, ShowChoiceWidget)
DataSetShowLayout.register(MultipleChoiceItem, ShowChoiceWidget)
DataSetShowLayout.register(FloatArrayItem, ShowFloatArrayWidget)


class DataSetShowGroupBox(QGroupBox):
    """Group box widget showing a read-only DataSet"""
    def __init__(self, label, klass, **kwargs):
        QGroupBox.__init__(self, label)
        self.klass = klass
        self.dataset = klass(**kwargs)
        self.layout = QVBoxLayout()
        if self.dataset.get_comment():
            label = QLabel(self.dataset.get_comment())
            label.setWordWrap(True)
            self.layout.addWidget(label)
        self.grid_layout = QGridLayout()
        self.layout.addLayout(self.grid_layout)
        self.setLayout(self.layout)
        self.edit = self.get_edit_layout()
        
    def get_edit_layout(self):
        """Return edit layout"""
        return DataSetShowLayout(self, self.dataset, self.grid_layout) 

    def get(self):
        """Update group box contents from data item values"""
        for widget in self.edit.widgets:
            widget.get()


class DataSetEditGroupBox(DataSetShowGroupBox):
    """
    Group box widget including a DataSet
    
    label: group box label (string)
    klass: guidata.DataSet class
    button_text: action button text (default: "Apply")
    button_icon: QIcon object or string (default "apply.png")
    """
    def __init__(self, label, klass, button_text=None, button_icon=None,
                 show_button=True, **kwargs):
        DataSetShowGroupBox.__init__(self, label, klass, **kwargs)
        if show_button:
            if button_text is None:
                button_text = _("Apply")
            if button_icon is None:
                button_icon = get_icon("apply.png")
            elif isinstance(button_icon, basestring):
                button_icon = get_icon(button_icon)
            apply_btn = QPushButton(button_icon, button_text, self)
            self.connect(apply_btn, SIGNAL("clicked()"), self.set)
            layout = self.edit.layout
            layout.addWidget(apply_btn, layout.rowCount(),
                             0, 1, -1, Qt.AlignRight)

    def get_edit_layout(self):
        """Return edit layout"""
        return DataSetEditLayout(self, self.dataset, self.grid_layout)
        
    def set(self):
        """Update data item values from layout contents"""
        for widget in self.edit.widgets:
            if widget.is_active() and widget.check():
                widget.set()
        self.emit(SIGNAL("apply_button_clicked()"))

    def child_title(self, item):
        """Return data item title combined with QApplication title"""
        app_name = QApplication.applicationName()
        if not app_name:
            app_name = unicode(self.title())
        return "%s - %s" % ( app_name, item.label() )

<|MERGE_RESOLUTION|>--- conflicted
+++ resolved
@@ -1,518 +1,514 @@
-# -*- coding: utf-8 -*-
-#
-# Copyright © 2009-2010 CEA
-# Pierre Raybaut
-# Licensed under the terms of the CECILL License
-# (see guidata/__init__.py for details)
-
-"""
-Dialog boxes used to edit data sets:
-    DataSetEditDialog
-    DataSetGroupEditDialog
-    DataSetShowDialog
-    
-...and layouts:
-    GroupItem
-    DataSetEditLayout
-    DataSetShowLayout
-"""
-
-try:
-    # PyQt4 4.3.3 on Windows (static DLLs) with py2exe installed:
-    # -> pythoncom must be imported first, otherwise py2exe's boot_com_servers
-    #    will raise an exception ("Unable to load DLL [...]") when calling any
-    #    of the QFileDialog static methods (getOpenFileName, ...)
-    import pythoncom
-except ImportError:
-    pass
-
-from PyQt4.QtGui import (QDialog, QFileDialog, QMessageBox, QDialogButtonBox,
-                         QVBoxLayout, QGridLayout, QLabel, QSpacerItem, QColor,
-                         QTabWidget, QWidget, QIcon, QApplication, QPainter,
-                         QPicture, QBrush, QGroupBox, QPushButton)
-
-from PyQt4.QtCore import SIGNAL, SLOT, Qt, QRect
-
-from guidata.configtools import get_icon
-from guidata.config import _
-
-from qtitemwidgets import (LineEditWidget, TextEditWidget, CheckBoxWidget,
-                           ColorWidget, FileWidget, DirectoryWidget,
-                           ChoiceWidget, MultipleChoiceWidget, FloatArrayWidget,
-                           GroupWidget, AbstractDataSetWidget, ButtonWidget,
-                           TabGroupWidget, DateWidget, DateTimeWidget)
-from guidata.dataset.datatypes import (BeginGroup, EndGroup, GroupItem,
-                                       TabGroupItem)
-
-
-class DataSetEditDialog(QDialog):
-    """
-    Dialog box for DataSet editing
-    """
-    def __init__(self, instance, icon='', parent=None, apply=None):
-        QDialog.__init__(self, parent)
-        self.apply_func = apply
-        self.layout = QVBoxLayout()
-        if instance.get_comment():
-            label = QLabel(instance.get_comment())
-            label.setWordWrap(True)
-            self.layout.addWidget(label)
-        self.instance = instance
-        self.edit_layout = [  ]
-
-        self.setup_instance( instance )
-
-        if apply is not None:
-            apply_button = QDialogButtonBox.Apply
-        else:
-            apply_button = QDialogButtonBox.NoButton
-        bbox = QDialogButtonBox(QDialogButtonBox.Ok | QDialogButtonBox.Cancel
-                                | apply_button )
-        self.bbox = bbox
-        self.connect(bbox, SIGNAL("accepted()"), SLOT("accept()"))
-        self.connect(bbox, SIGNAL("rejected()"), SLOT("reject()"))
-        self.connect(bbox, SIGNAL("clicked(QAbstractButton*)"), self.button_clicked)
-        self.layout.addWidget(bbox)
-        
-        self.setLayout(self.layout)
-        
-        if parent is None:
-            if not isinstance(icon, QIcon):
-                icon = get_icon(icon, default="guidata.png")
-            self.setWindowIcon(icon)
-        
-        self.setModal(True)
-        self.setWindowTitle(instance.get_title())
-
-    def button_clicked(self, button):
-        role = self.bbox.buttonRole(button)
-        if role==QDialogButtonBox.ApplyRole and self.apply_func is not None:
-            if self.check():
-                for edl in self.edit_layout:
-                    edl.accept_changes()
-                self.apply_func(self.instance)
-    
-    def setup_instance(self, instance):
-        """Construct main layout"""
-        grid = QGridLayout()
-        grid.setAlignment(Qt.AlignTop)
-        self.layout.addLayout(grid)
-        self.edit_layout.append( self.layout_factory( instance, grid) )
-        
-    def layout_factory(self, instance, grid ):
-        """A factory method that produces instances of DataSetEditLayout
-        
-        or derived classes (see DataSetShowDialog)
-        """
-        return DataSetEditLayout( self, instance, grid )
-
-    def child_title(self, item):
-        """Return data item title combined with QApplication title"""
-        app_name = QApplication.applicationName()
-        if not app_name:
-            app_name = self.instance.get_title()
-        return "%s - %s" % ( app_name, item.label() )
-
-    def check(self):
-        is_ok = True
-        for edl in self.edit_layout:
-            if not edl.check_all_values():
-                is_ok = False
-        if not is_ok:
-            QMessageBox.warning(self, self.instance.get_title(),
-                                _("Some required entries are incorrect")+".\n",
-                                _("Please check highlighted fields."))
-            return False
-        return True
-
-    def accept(self):
-        """Validate inputs"""
-        if self.check():
-            for edl in self.edit_layout:
-                edl.accept_changes()
-            QDialog.accept(self)
-
-
-class DataSetGroupEditDialog(DataSetEditDialog):
-    """
-    Tabbed dialog box for DataSet editing
-    """
-    def setup_instance(self, instance):
-        """Re-implement DataSetEditDialog method"""
-        from guidata.dataset.datatypes import DataSetGroup
-        assert isinstance(instance, DataSetGroup)
-        tabs = QTabWidget()
-#        tabs.setUsesScrollButtons(False)
-        self.layout.addWidget(tabs)
-        for dataset in instance.datasets:
-            layout = QVBoxLayout()
-            layout.setAlignment(Qt.AlignTop)
-            if dataset.get_comment():
-                label = QLabel(dataset.get_comment())
-                label.setWordWrap(True)
-                layout.addWidget(label)
-            grid = QGridLayout()
-            self.edit_layout.append( self.layout_factory(dataset, grid) )
-            layout.addLayout(grid)
-            page = QWidget()
-            page.setLayout(layout)
-            if dataset.get_icon():
-                tabs.addTab( page, get_icon(dataset.get_icon()),
-                             dataset.get_title() )
-            else:
-                tabs.addTab( page, dataset.get_title() )
-
-
-
-class DataSetEditLayout(object):
-    """
-    Layout in which data item widgets are placed
-    """
-    _widget_factory = {}
-
-    @classmethod
-    def register(cls, item_type, factory):
-        """Register a factory for a new item_type"""
-        cls._widget_factory[item_type] = factory
-
-    def __init__(self, parent, instance, layout, items=None, first_line=0):
-        self.parent = parent
-        self.instance = instance
-        self.layout = layout
-        self.first_line = first_line
-        self.widgets = []
-        self.linenos = {} # prochaine ligne à remplir par colonne
-        self.items_pos = {}
-        if not items:
-            items = self.instance._items
-        items = self.transform_items( items )
-        self.setup_layout( items )
-
-    def transform_items(self, items):
-        """
-        Handle group of items: transform items into a GroupItem instance
-        if they are located between BeginGroup and EndGroup
-        """
-        item_lists = [ [] ]
-        for item in items:
-            if isinstance(item, BeginGroup):
-                item = item.get_group()
-                item_lists[-1].append(item)
-                item_lists.append( item.group )
-            elif isinstance(item, EndGroup):
-                item_lists.pop()
-            else:
-                item_lists[-1].append(item)
-        assert len(item_lists)==1
-        return item_lists[-1]
-
-    def check_all_values(self):
-        """Check input of all widgets"""
-        for widget in self.widgets:
-            if widget.is_active() and not widget.check():
-                return False
-        return True
-    
-    def accept_changes(self):
-        """Accept changes made to widget inputs"""
-        for widget in self.widgets:
-            if widget.is_active():
-                widget.set()
-
-    def setup_layout(self, items):
-        """Place items on layout"""
-        def last_col(col, span):
-            """Return last column (which depends on column span)"""
-            if not span:
-                return col
-            else:
-                return col+span-1
-        colmax = max( [ last_col(item.get_prop("display", "col"),
-                                 item.get_prop("display", "colspan"))
-                        for item in items ] )
-        self.items_pos = {}
-        line = self.first_line - 1
-        last_item = [-1, 0, colmax ]
-        for item in items:
-            beg = item.get_prop("display", "col")
-            span = item.get_prop("display", "colspan")
-            if span is None:
-                span = colmax - beg + 1
-            if beg <= last_item[1]:
-                # on passe à la ligne si la colonne de debut de cet item
-                #  est avant la colonne de debut de l'item précédent
-                line += 1
-            else:
-                last_item[2] = beg-last_item[1]
-            last_item = [line, beg, span]
-            self.items_pos[item] = last_item
-
-        for item in items:
-            hide = item.get_prop_value("display", self.instance, "hide", False)
-            if hide:
-                continue
-            widget = self.build_widget(item)
-            self.add_row( widget )
-
-        self.refresh_widgets()
-
-    def build_widget(self, item):
-        factory = self._widget_factory[type(item)]
-        widget = factory( item.bind(self.instance), self )
-        self.widgets.append( widget )
-        return widget
-
-    def add_row(self, widget):
-        """Add widget to row"""
-        item = widget.item
-        line, col, span = self.items_pos[item.item]
-        if col > 0:
-            self.layout.addItem( QSpacerItem(20, 1) , line, col*3-1 )
-            
-        widget.place_on_grid( self.layout, line, col*3, col*3 + 1, 1, 3*span-2)
-        try:
-            widget.get()
-        except Exception:
-            print "Error building item :", item.item._name
-            raise
-
-    def refresh_widgets(self):
-        """Refresh the status of all widgets"""
-        for widget in self.widgets:
-            widget.set_state()
-
-    def update_widgets(self):
-        """Refresh the content of all widgets"""
-        for widget in self.widgets:
-            widget.get()
-        
-
-
-# Enregistrement des correspondances avec les widgets
-from guidata.dataset.dataitems import (FloatItem, StringItem, TextItem, IntItem,
-                BoolItem, ColorItem, FileOpenItem, FilesOpenItem, FileSaveItem,
-                DirectoryItem, ChoiceItem, ImageChoiceItem, MultipleChoiceItem,
-                FloatArrayItem, ButtonItem, DateItem, DateTimeItem, DictItem)
-
-DataSetEditLayout.register(GroupItem, GroupWidget)
-DataSetEditLayout.register(TabGroupItem, TabGroupWidget)
-DataSetEditLayout.register(FloatItem, LineEditWidget)
-DataSetEditLayout.register(StringItem, LineEditWidget)
-DataSetEditLayout.register(TextItem, TextEditWidget)
-DataSetEditLayout.register(IntItem, LineEditWidget)
-DataSetEditLayout.register(BoolItem, CheckBoxWidget)
-DataSetEditLayout.register(DateItem, DateWidget)
-DataSetEditLayout.register(DateTimeItem, DateTimeWidget)
-DataSetEditLayout.register(ColorItem, ColorWidget)
-DataSetEditLayout.register(FileOpenItem, lambda item,
-                parent: FileWidget(item, parent, QFileDialog.getOpenFileName) )
-DataSetEditLayout.register(FilesOpenItem, lambda item,
-                parent: FileWidget(item, parent, QFileDialog.getOpenFileNames) )
-DataSetEditLayout.register(FileSaveItem, lambda item,
-                parent: FileWidget(item, parent, QFileDialog.getSaveFileName) )
-DataSetEditLayout.register(DirectoryItem, DirectoryWidget)
-DataSetEditLayout.register(ChoiceItem, ChoiceWidget)
-DataSetEditLayout.register(ImageChoiceItem, ChoiceWidget)
-DataSetEditLayout.register(MultipleChoiceItem, MultipleChoiceWidget)
-DataSetEditLayout.register(FloatArrayItem, FloatArrayWidget)
-DataSetEditLayout.register(ButtonItem, ButtonWidget)
-DataSetEditLayout.register(DictItem, ButtonWidget)
-
-
-LABEL_CSS = """
-QLabel { font-weight: bold; color: blue }
-QLabel:disabled { font-weight: bold; color: grey }
-"""
-
-class DataSetShowWidget(AbstractDataSetWidget):
-    """Read-only base widget"""
-    def __init__(self, item, parent_layout):
-        AbstractDataSetWidget.__init__(self, item, parent_layout)
-        self.group = QLabel()
-        self.group.setWordWrap(True)
-        self.group.setToolTip(item.get_help())
-        self.group.setStyleSheet( LABEL_CSS )
-        self.group.setTextInteractionFlags(Qt.TextSelectableByMouse)
-        #self.group.setEnabled(False)
-
-    def get(self):
-        """Re-implement AbstractDataSetWidget method"""
-        self.set_state()
-        text = self.display_value()
-        self.group.setText(text)
-
-    def set(self):
-        """Read only..."""
-        pass
-
-    def display_value(self):
-        """Return a unicode representation of the item's value
-        obeying 'display' or 'repr' properties
-        """
-        value = self.item.get()
-        repval = self.item.get_prop_value("display", "repr", None)
-        if repval is not None:
-            return repval
-        else:
-            fmt = self.item.get_prop_value("display", "format", u"%s")
-<<<<<<< HEAD
-            func = self.item.get_prop_value("display", "func", lambda x:x)
-            if isinstance(fmt, basestring):
-=======
-
-            if callable(fmt) and value is not None:
-                return fmt(value)
-            elif isinstance(fmt, basestring):
->>>>>>> 49c289ec
-                fmt = unicode(fmt)
-
-            if value is not None:
-                text = fmt % (func(value), )
-            else:
-                text = u""
-            return text
-
-
-class DataSetShowLayout(DataSetEditLayout):
-    """Read-only layout"""
-    _widget_factory = {}
-
-class DataSetShowDialog(DataSetEditDialog):
-    """Read-only dialog box"""
-    def layout_factory(self, instance, grid ):
-        """Re-implement DataSetEditDialog method"""
-        return DataSetShowLayout( self, instance, grid )
-
-class ShowColorWidget(DataSetShowWidget):
-    """Read-only base widget"""
-    def __init__(self, item, parent_layout):
-        DataSetShowWidget.__init__(self, item, parent_layout)
-        self.picture = None
-        
-    def get(self):
-        """Re-implement AbstractDataSetWidget method"""
-        value = self.item.get()
-        if value is not None:
-            color = QColor(value)
-            self.picture = QPicture()
-            painter = QPainter()
-            painter.begin(self.picture)
-            painter.fillRect(QRect(0, 0, 60, 20), QBrush(color))
-            painter.end()
-            self.group.setPicture(self.picture)
-
-class ShowFloatArrayWidget(DataSetShowWidget):
-    """Represents a read-only view of an array"""
-    def get(self):
-        """Re-implement AbstractDataSetWidget method"""
-        self.set_state()
-        value = self.item.get()
-        if value is not None:
-            self.group.setText(u"~= %f [%f .. %f]" \
-                               % (value.mean(), value.min(), value.max()))
-
-class ShowChoiceWidget(DataSetShowWidget):
-    """Represents a read-only view of a ChoiceItem"""
-    def get(self):
-        """Re-implement AbstractDataSetWidget method"""
-        value = self.item.get()
-        self.set_state()
-        if value is not None:
-            choices = self.item.get_prop_value("data", "choices")
-            #print "ShowChoiceWidget:", choices, value
-            for choice in choices:
-                if choice[0] == value:
-                    self.group.setText( unicode(choice[1]) )
-                    return
-            text = self.display_value()
-            self.group.setText( text )
-
-DataSetShowLayout.register(GroupItem, GroupWidget)
-DataSetShowLayout.register(TabGroupItem, TabGroupWidget)
-DataSetShowLayout.register(FloatItem, DataSetShowWidget)
-DataSetShowLayout.register(StringItem, DataSetShowWidget)
-DataSetShowLayout.register(TextItem, DataSetShowWidget)
-DataSetShowLayout.register(IntItem, DataSetShowWidget)
-DataSetShowLayout.register(BoolItem, DataSetShowWidget)
-DataSetShowLayout.register(DateItem, DataSetShowWidget)
-DataSetShowLayout.register(DateTimeItem, DataSetShowWidget)
-DataSetShowLayout.register(ColorItem, ShowColorWidget)
-DataSetShowLayout.register(FileOpenItem, DataSetShowWidget )
-DataSetShowLayout.register(FilesOpenItem, DataSetShowWidget )
-DataSetShowLayout.register(FileSaveItem, DataSetShowWidget )
-DataSetShowLayout.register(DirectoryItem, DataSetShowWidget)
-DataSetShowLayout.register(ChoiceItem, ShowChoiceWidget)
-DataSetShowLayout.register(ImageChoiceItem, ShowChoiceWidget)
-DataSetShowLayout.register(MultipleChoiceItem, ShowChoiceWidget)
-DataSetShowLayout.register(FloatArrayItem, ShowFloatArrayWidget)
-
-
-class DataSetShowGroupBox(QGroupBox):
-    """Group box widget showing a read-only DataSet"""
-    def __init__(self, label, klass, **kwargs):
-        QGroupBox.__init__(self, label)
-        self.klass = klass
-        self.dataset = klass(**kwargs)
-        self.layout = QVBoxLayout()
-        if self.dataset.get_comment():
-            label = QLabel(self.dataset.get_comment())
-            label.setWordWrap(True)
-            self.layout.addWidget(label)
-        self.grid_layout = QGridLayout()
-        self.layout.addLayout(self.grid_layout)
-        self.setLayout(self.layout)
-        self.edit = self.get_edit_layout()
-        
-    def get_edit_layout(self):
-        """Return edit layout"""
-        return DataSetShowLayout(self, self.dataset, self.grid_layout) 
-
-    def get(self):
-        """Update group box contents from data item values"""
-        for widget in self.edit.widgets:
-            widget.get()
-
-
-class DataSetEditGroupBox(DataSetShowGroupBox):
-    """
-    Group box widget including a DataSet
-    
-    label: group box label (string)
-    klass: guidata.DataSet class
-    button_text: action button text (default: "Apply")
-    button_icon: QIcon object or string (default "apply.png")
-    """
-    def __init__(self, label, klass, button_text=None, button_icon=None,
-                 show_button=True, **kwargs):
-        DataSetShowGroupBox.__init__(self, label, klass, **kwargs)
-        if show_button:
-            if button_text is None:
-                button_text = _("Apply")
-            if button_icon is None:
-                button_icon = get_icon("apply.png")
-            elif isinstance(button_icon, basestring):
-                button_icon = get_icon(button_icon)
-            apply_btn = QPushButton(button_icon, button_text, self)
-            self.connect(apply_btn, SIGNAL("clicked()"), self.set)
-            layout = self.edit.layout
-            layout.addWidget(apply_btn, layout.rowCount(),
-                             0, 1, -1, Qt.AlignRight)
-
-    def get_edit_layout(self):
-        """Return edit layout"""
-        return DataSetEditLayout(self, self.dataset, self.grid_layout)
-        
-    def set(self):
-        """Update data item values from layout contents"""
-        for widget in self.edit.widgets:
-            if widget.is_active() and widget.check():
-                widget.set()
-        self.emit(SIGNAL("apply_button_clicked()"))
-
-    def child_title(self, item):
-        """Return data item title combined with QApplication title"""
-        app_name = QApplication.applicationName()
-        if not app_name:
-            app_name = unicode(self.title())
-        return "%s - %s" % ( app_name, item.label() )
-
+# -*- coding: utf-8 -*-
+#
+# Copyright © 2009-2010 CEA
+# Pierre Raybaut
+# Licensed under the terms of the CECILL License
+# (see guidata/__init__.py for details)
+
+"""
+Dialog boxes used to edit data sets:
+    DataSetEditDialog
+    DataSetGroupEditDialog
+    DataSetShowDialog
+    
+...and layouts:
+    GroupItem
+    DataSetEditLayout
+    DataSetShowLayout
+"""
+
+try:
+    # PyQt4 4.3.3 on Windows (static DLLs) with py2exe installed:
+    # -> pythoncom must be imported first, otherwise py2exe's boot_com_servers
+    #    will raise an exception ("Unable to load DLL [...]") when calling any
+    #    of the QFileDialog static methods (getOpenFileName, ...)
+    import pythoncom
+except ImportError:
+    pass
+
+from PyQt4.QtGui import (QDialog, QFileDialog, QMessageBox, QDialogButtonBox,
+                         QVBoxLayout, QGridLayout, QLabel, QSpacerItem, QColor,
+                         QTabWidget, QWidget, QIcon, QApplication, QPainter,
+                         QPicture, QBrush, QGroupBox, QPushButton)
+
+from PyQt4.QtCore import SIGNAL, SLOT, Qt, QRect
+
+from guidata.configtools import get_icon
+from guidata.config import _
+
+from qtitemwidgets import (LineEditWidget, TextEditWidget, CheckBoxWidget,
+                           ColorWidget, FileWidget, DirectoryWidget,
+                           ChoiceWidget, MultipleChoiceWidget, FloatArrayWidget,
+                           GroupWidget, AbstractDataSetWidget, ButtonWidget,
+                           TabGroupWidget, DateWidget, DateTimeWidget)
+from guidata.dataset.datatypes import (BeginGroup, EndGroup, GroupItem,
+                                       TabGroupItem)
+
+
+class DataSetEditDialog(QDialog):
+    """
+    Dialog box for DataSet editing
+    """
+    def __init__(self, instance, icon='', parent=None, apply=None):
+        QDialog.__init__(self, parent)
+        self.apply_func = apply
+        self.layout = QVBoxLayout()
+        if instance.get_comment():
+            label = QLabel(instance.get_comment())
+            label.setWordWrap(True)
+            self.layout.addWidget(label)
+        self.instance = instance
+        self.edit_layout = [  ]
+
+        self.setup_instance( instance )
+
+        if apply is not None:
+            apply_button = QDialogButtonBox.Apply
+        else:
+            apply_button = QDialogButtonBox.NoButton
+        bbox = QDialogButtonBox(QDialogButtonBox.Ok | QDialogButtonBox.Cancel
+                                | apply_button )
+        self.bbox = bbox
+        self.connect(bbox, SIGNAL("accepted()"), SLOT("accept()"))
+        self.connect(bbox, SIGNAL("rejected()"), SLOT("reject()"))
+        self.connect(bbox, SIGNAL("clicked(QAbstractButton*)"), self.button_clicked)
+        self.layout.addWidget(bbox)
+        
+        self.setLayout(self.layout)
+        
+        if parent is None:
+            if not isinstance(icon, QIcon):
+                icon = get_icon(icon, default="guidata.png")
+            self.setWindowIcon(icon)
+        
+        self.setModal(True)
+        self.setWindowTitle(instance.get_title())
+
+    def button_clicked(self, button):
+        role = self.bbox.buttonRole(button)
+        if role==QDialogButtonBox.ApplyRole and self.apply_func is not None:
+            if self.check():
+                for edl in self.edit_layout:
+                    edl.accept_changes()
+                self.apply_func(self.instance)
+    
+    def setup_instance(self, instance):
+        """Construct main layout"""
+        grid = QGridLayout()
+        grid.setAlignment(Qt.AlignTop)
+        self.layout.addLayout(grid)
+        self.edit_layout.append( self.layout_factory( instance, grid) )
+        
+    def layout_factory(self, instance, grid ):
+        """A factory method that produces instances of DataSetEditLayout
+        
+        or derived classes (see DataSetShowDialog)
+        """
+        return DataSetEditLayout( self, instance, grid )
+
+    def child_title(self, item):
+        """Return data item title combined with QApplication title"""
+        app_name = QApplication.applicationName()
+        if not app_name:
+            app_name = self.instance.get_title()
+        return "%s - %s" % ( app_name, item.label() )
+
+    def check(self):
+        is_ok = True
+        for edl in self.edit_layout:
+            if not edl.check_all_values():
+                is_ok = False
+        if not is_ok:
+            QMessageBox.warning(self, self.instance.get_title(),
+                                _("Some required entries are incorrect")+".\n",
+                                _("Please check highlighted fields."))
+            return False
+        return True
+
+    def accept(self):
+        """Validate inputs"""
+        if self.check():
+            for edl in self.edit_layout:
+                edl.accept_changes()
+            QDialog.accept(self)
+
+
+class DataSetGroupEditDialog(DataSetEditDialog):
+    """
+    Tabbed dialog box for DataSet editing
+    """
+    def setup_instance(self, instance):
+        """Re-implement DataSetEditDialog method"""
+        from guidata.dataset.datatypes import DataSetGroup
+        assert isinstance(instance, DataSetGroup)
+        tabs = QTabWidget()
+#        tabs.setUsesScrollButtons(False)
+        self.layout.addWidget(tabs)
+        for dataset in instance.datasets:
+            layout = QVBoxLayout()
+            layout.setAlignment(Qt.AlignTop)
+            if dataset.get_comment():
+                label = QLabel(dataset.get_comment())
+                label.setWordWrap(True)
+                layout.addWidget(label)
+            grid = QGridLayout()
+            self.edit_layout.append( self.layout_factory(dataset, grid) )
+            layout.addLayout(grid)
+            page = QWidget()
+            page.setLayout(layout)
+            if dataset.get_icon():
+                tabs.addTab( page, get_icon(dataset.get_icon()),
+                             dataset.get_title() )
+            else:
+                tabs.addTab( page, dataset.get_title() )
+
+
+
+class DataSetEditLayout(object):
+    """
+    Layout in which data item widgets are placed
+    """
+    _widget_factory = {}
+
+    @classmethod
+    def register(cls, item_type, factory):
+        """Register a factory for a new item_type"""
+        cls._widget_factory[item_type] = factory
+
+    def __init__(self, parent, instance, layout, items=None, first_line=0):
+        self.parent = parent
+        self.instance = instance
+        self.layout = layout
+        self.first_line = first_line
+        self.widgets = []
+        self.linenos = {} # prochaine ligne à remplir par colonne
+        self.items_pos = {}
+        if not items:
+            items = self.instance._items
+        items = self.transform_items( items )
+        self.setup_layout( items )
+
+    def transform_items(self, items):
+        """
+        Handle group of items: transform items into a GroupItem instance
+        if they are located between BeginGroup and EndGroup
+        """
+        item_lists = [ [] ]
+        for item in items:
+            if isinstance(item, BeginGroup):
+                item = item.get_group()
+                item_lists[-1].append(item)
+                item_lists.append( item.group )
+            elif isinstance(item, EndGroup):
+                item_lists.pop()
+            else:
+                item_lists[-1].append(item)
+        assert len(item_lists)==1
+        return item_lists[-1]
+
+    def check_all_values(self):
+        """Check input of all widgets"""
+        for widget in self.widgets:
+            if widget.is_active() and not widget.check():
+                return False
+        return True
+    
+    def accept_changes(self):
+        """Accept changes made to widget inputs"""
+        for widget in self.widgets:
+            if widget.is_active():
+                widget.set()
+
+    def setup_layout(self, items):
+        """Place items on layout"""
+        def last_col(col, span):
+            """Return last column (which depends on column span)"""
+            if not span:
+                return col
+            else:
+                return col+span-1
+        colmax = max( [ last_col(item.get_prop("display", "col"),
+                                 item.get_prop("display", "colspan"))
+                        for item in items ] )
+        self.items_pos = {}
+        line = self.first_line - 1
+        last_item = [-1, 0, colmax ]
+        for item in items:
+            beg = item.get_prop("display", "col")
+            span = item.get_prop("display", "colspan")
+            if span is None:
+                span = colmax - beg + 1
+            if beg <= last_item[1]:
+                # on passe à la ligne si la colonne de debut de cet item
+                #  est avant la colonne de debut de l'item précédent
+                line += 1
+            else:
+                last_item[2] = beg-last_item[1]
+            last_item = [line, beg, span]
+            self.items_pos[item] = last_item
+
+        for item in items:
+            hide = item.get_prop_value("display", self.instance, "hide", False)
+            if hide:
+                continue
+            widget = self.build_widget(item)
+            self.add_row( widget )
+
+        self.refresh_widgets()
+
+    def build_widget(self, item):
+        factory = self._widget_factory[type(item)]
+        widget = factory( item.bind(self.instance), self )
+        self.widgets.append( widget )
+        return widget
+
+    def add_row(self, widget):
+        """Add widget to row"""
+        item = widget.item
+        line, col, span = self.items_pos[item.item]
+        if col > 0:
+            self.layout.addItem( QSpacerItem(20, 1) , line, col*3-1 )
+            
+        widget.place_on_grid( self.layout, line, col*3, col*3 + 1, 1, 3*span-2)
+        try:
+            widget.get()
+        except Exception:
+            print "Error building item :", item.item._name
+            raise
+
+    def refresh_widgets(self):
+        """Refresh the status of all widgets"""
+        for widget in self.widgets:
+            widget.set_state()
+
+    def update_widgets(self):
+        """Refresh the content of all widgets"""
+        for widget in self.widgets:
+            widget.get()
+        
+
+
+# Enregistrement des correspondances avec les widgets
+from guidata.dataset.dataitems import (FloatItem, StringItem, TextItem, IntItem,
+                BoolItem, ColorItem, FileOpenItem, FilesOpenItem, FileSaveItem,
+                DirectoryItem, ChoiceItem, ImageChoiceItem, MultipleChoiceItem,
+                FloatArrayItem, ButtonItem, DateItem, DateTimeItem, DictItem)
+
+DataSetEditLayout.register(GroupItem, GroupWidget)
+DataSetEditLayout.register(TabGroupItem, TabGroupWidget)
+DataSetEditLayout.register(FloatItem, LineEditWidget)
+DataSetEditLayout.register(StringItem, LineEditWidget)
+DataSetEditLayout.register(TextItem, TextEditWidget)
+DataSetEditLayout.register(IntItem, LineEditWidget)
+DataSetEditLayout.register(BoolItem, CheckBoxWidget)
+DataSetEditLayout.register(DateItem, DateWidget)
+DataSetEditLayout.register(DateTimeItem, DateTimeWidget)
+DataSetEditLayout.register(ColorItem, ColorWidget)
+DataSetEditLayout.register(FileOpenItem, lambda item,
+                parent: FileWidget(item, parent, QFileDialog.getOpenFileName) )
+DataSetEditLayout.register(FilesOpenItem, lambda item,
+                parent: FileWidget(item, parent, QFileDialog.getOpenFileNames) )
+DataSetEditLayout.register(FileSaveItem, lambda item,
+                parent: FileWidget(item, parent, QFileDialog.getSaveFileName) )
+DataSetEditLayout.register(DirectoryItem, DirectoryWidget)
+DataSetEditLayout.register(ChoiceItem, ChoiceWidget)
+DataSetEditLayout.register(ImageChoiceItem, ChoiceWidget)
+DataSetEditLayout.register(MultipleChoiceItem, MultipleChoiceWidget)
+DataSetEditLayout.register(FloatArrayItem, FloatArrayWidget)
+DataSetEditLayout.register(ButtonItem, ButtonWidget)
+DataSetEditLayout.register(DictItem, ButtonWidget)
+
+
+LABEL_CSS = """
+QLabel { font-weight: bold; color: blue }
+QLabel:disabled { font-weight: bold; color: grey }
+"""
+
+class DataSetShowWidget(AbstractDataSetWidget):
+    """Read-only base widget"""
+    def __init__(self, item, parent_layout):
+        AbstractDataSetWidget.__init__(self, item, parent_layout)
+        self.group = QLabel()
+        self.group.setWordWrap(True)
+        self.group.setToolTip(item.get_help())
+        self.group.setStyleSheet( LABEL_CSS )
+        self.group.setTextInteractionFlags(Qt.TextSelectableByMouse)
+        #self.group.setEnabled(False)
+
+    def get(self):
+        """Re-implement AbstractDataSetWidget method"""
+        self.set_state()
+        text = self.display_value()
+        self.group.setText(text)
+
+    def set(self):
+        """Read only..."""
+        pass
+
+    def display_value(self):
+        """Return a unicode representation of the item's value
+        obeying 'display' or 'repr' properties
+        """
+        value = self.item.get()
+        repval = self.item.get_prop_value("display", "repr", None)
+        if repval is not None:
+            return repval
+        else:
+            fmt = self.item.get_prop_value("display", "format", u"%s")
+            func = self.item.get_prop_value("display", "func", lambda x:x)
+            new_value = func(value)
+            if callable(fmt) and new_value is not None:
+                return fmt(new_value)
+            elif isinstance(fmt, basestring):
+                fmt = unicode(fmt)
+
+            if value is not None:
+                text = fmt % (new_value, )
+            else:
+                text = u""
+            return text
+
+
+class DataSetShowLayout(DataSetEditLayout):
+    """Read-only layout"""
+    _widget_factory = {}
+
+class DataSetShowDialog(DataSetEditDialog):
+    """Read-only dialog box"""
+    def layout_factory(self, instance, grid ):
+        """Re-implement DataSetEditDialog method"""
+        return DataSetShowLayout( self, instance, grid )
+
+class ShowColorWidget(DataSetShowWidget):
+    """Read-only base widget"""
+    def __init__(self, item, parent_layout):
+        DataSetShowWidget.__init__(self, item, parent_layout)
+        self.picture = None
+        
+    def get(self):
+        """Re-implement AbstractDataSetWidget method"""
+        value = self.item.get()
+        if value is not None:
+            color = QColor(value)
+            self.picture = QPicture()
+            painter = QPainter()
+            painter.begin(self.picture)
+            painter.fillRect(QRect(0, 0, 60, 20), QBrush(color))
+            painter.end()
+            self.group.setPicture(self.picture)
+
+class ShowFloatArrayWidget(DataSetShowWidget):
+    """Represents a read-only view of an array"""
+    def get(self):
+        """Re-implement AbstractDataSetWidget method"""
+        self.set_state()
+        value = self.item.get()
+        if value is not None:
+            self.group.setText(u"~= %f [%f .. %f]" \
+                               % (value.mean(), value.min(), value.max()))
+
+class ShowChoiceWidget(DataSetShowWidget):
+    """Represents a read-only view of a ChoiceItem"""
+    def get(self):
+        """Re-implement AbstractDataSetWidget method"""
+        value = self.item.get()
+        self.set_state()
+        if value is not None:
+            choices = self.item.get_prop_value("data", "choices")
+            #print "ShowChoiceWidget:", choices, value
+            for choice in choices:
+                if choice[0] == value:
+                    self.group.setText( unicode(choice[1]) )
+                    return
+            text = self.display_value()
+            self.group.setText( text )
+
+DataSetShowLayout.register(GroupItem, GroupWidget)
+DataSetShowLayout.register(TabGroupItem, TabGroupWidget)
+DataSetShowLayout.register(FloatItem, DataSetShowWidget)
+DataSetShowLayout.register(StringItem, DataSetShowWidget)
+DataSetShowLayout.register(TextItem, DataSetShowWidget)
+DataSetShowLayout.register(IntItem, DataSetShowWidget)
+DataSetShowLayout.register(BoolItem, DataSetShowWidget)
+DataSetShowLayout.register(DateItem, DataSetShowWidget)
+DataSetShowLayout.register(DateTimeItem, DataSetShowWidget)
+DataSetShowLayout.register(ColorItem, ShowColorWidget)
+DataSetShowLayout.register(FileOpenItem, DataSetShowWidget )
+DataSetShowLayout.register(FilesOpenItem, DataSetShowWidget )
+DataSetShowLayout.register(FileSaveItem, DataSetShowWidget )
+DataSetShowLayout.register(DirectoryItem, DataSetShowWidget)
+DataSetShowLayout.register(ChoiceItem, ShowChoiceWidget)
+DataSetShowLayout.register(ImageChoiceItem, ShowChoiceWidget)
+DataSetShowLayout.register(MultipleChoiceItem, ShowChoiceWidget)
+DataSetShowLayout.register(FloatArrayItem, ShowFloatArrayWidget)
+
+
+class DataSetShowGroupBox(QGroupBox):
+    """Group box widget showing a read-only DataSet"""
+    def __init__(self, label, klass, **kwargs):
+        QGroupBox.__init__(self, label)
+        self.klass = klass
+        self.dataset = klass(**kwargs)
+        self.layout = QVBoxLayout()
+        if self.dataset.get_comment():
+            label = QLabel(self.dataset.get_comment())
+            label.setWordWrap(True)
+            self.layout.addWidget(label)
+        self.grid_layout = QGridLayout()
+        self.layout.addLayout(self.grid_layout)
+        self.setLayout(self.layout)
+        self.edit = self.get_edit_layout()
+        
+    def get_edit_layout(self):
+        """Return edit layout"""
+        return DataSetShowLayout(self, self.dataset, self.grid_layout) 
+
+    def get(self):
+        """Update group box contents from data item values"""
+        for widget in self.edit.widgets:
+            widget.get()
+
+
+class DataSetEditGroupBox(DataSetShowGroupBox):
+    """
+    Group box widget including a DataSet
+    
+    label: group box label (string)
+    klass: guidata.DataSet class
+    button_text: action button text (default: "Apply")
+    button_icon: QIcon object or string (default "apply.png")
+    """
+    def __init__(self, label, klass, button_text=None, button_icon=None,
+                 show_button=True, **kwargs):
+        DataSetShowGroupBox.__init__(self, label, klass, **kwargs)
+        if show_button:
+            if button_text is None:
+                button_text = _("Apply")
+            if button_icon is None:
+                button_icon = get_icon("apply.png")
+            elif isinstance(button_icon, basestring):
+                button_icon = get_icon(button_icon)
+            apply_btn = QPushButton(button_icon, button_text, self)
+            self.connect(apply_btn, SIGNAL("clicked()"), self.set)
+            layout = self.edit.layout
+            layout.addWidget(apply_btn, layout.rowCount(),
+                             0, 1, -1, Qt.AlignRight)
+
+    def get_edit_layout(self):
+        """Return edit layout"""
+        return DataSetEditLayout(self, self.dataset, self.grid_layout)
+        
+    def set(self):
+        """Update data item values from layout contents"""
+        for widget in self.edit.widgets:
+            if widget.is_active() and widget.check():
+                widget.set()
+        self.emit(SIGNAL("apply_button_clicked()"))
+
+    def child_title(self, item):
+        """Return data item title combined with QApplication title"""
+        app_name = QApplication.applicationName()
+        if not app_name:
+            app_name = unicode(self.title())
+        return "%s - %s" % ( app_name, item.label() )
+